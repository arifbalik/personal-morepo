{
    "name": "Generic",
    "build": {
        "dockerfile": "Dockerfile",
        "options": [
            "-t",
            "monorepo/generic-devcontainer:latest"
        ]
    },
    "runArgs": [
        "--name",
        "generic-devcontainer",
        "--privileged"
    ],
    "workspaceMount": "source=monorepo,target=/home/monouser/workspace,type=volume",
    "workspaceFolder": "/home/monouser/workspace",
    "customizations": {
        "vscode": {
            "settings": {
                "terminal.integrated.defaultProfile.linux": "zsh",
                "terminal.integrated.profiles.linux": {
                    "zsh": {
                        "path": "/bin/zsh"
                    }
                }
<<<<<<< HEAD
            },
            "extensions": [
                "ms-vscode-remote.remote-containers",
                "ms-azuretools.vscode-docker",
                "waderyan.gitblame",
                "github.vscode-github-actions",
                "GitHub.copilot",
                "GitHub.vscode-pull-request-github",
                "exiasr.hadolint",
                "yzhang.markdown-all-in-one",
                "DavidAnson.vscode-markdownlint",
                "PKief.material-icon-theme",
                "timonwong.shellcheck",
                "redhat.vscode-yaml"
            ]
        }
=======
            }
        },
        "extensions": [
            "ms-vscode-remote.remote-containers",
            "ms-azuretools.vscode-docker",
            "waderyan.gitblame",
            "github.vscode-github-actions",
            "GitHub.copilot",
            "GitHub.vscode-pull-request-github",
            "exiasr.hadolint",
            "yzhang.markdown-all-in-one",
            "DavidAnson.vscode-markdownlint",
            "PKief.material-icon-theme",
            "timonwong.shellcheck",
            "redhat.vscode-yaml"
        ]
>>>>>>> dcead13b
    }
}<|MERGE_RESOLUTION|>--- conflicted
+++ resolved
@@ -23,24 +23,6 @@
                         "path": "/bin/zsh"
                     }
                 }
-<<<<<<< HEAD
-            },
-            "extensions": [
-                "ms-vscode-remote.remote-containers",
-                "ms-azuretools.vscode-docker",
-                "waderyan.gitblame",
-                "github.vscode-github-actions",
-                "GitHub.copilot",
-                "GitHub.vscode-pull-request-github",
-                "exiasr.hadolint",
-                "yzhang.markdown-all-in-one",
-                "DavidAnson.vscode-markdownlint",
-                "PKief.material-icon-theme",
-                "timonwong.shellcheck",
-                "redhat.vscode-yaml"
-            ]
-        }
-=======
             }
         },
         "extensions": [
@@ -57,6 +39,5 @@
             "timonwong.shellcheck",
             "redhat.vscode-yaml"
         ]
->>>>>>> dcead13b
     }
 }